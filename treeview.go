--- conflicted
+++ resolved
@@ -732,15 +732,9 @@
 				return false
 			}
 
-<<<<<<< HEAD
-			t.SetCurrentNode(t.visibleNodes[n])
-			if ev.When().Sub(t.lastClickTime) <= DoubleClickDuration || t.singleClick {
-				if t.currentNode != nil && t.lastNode != t.currentNode {
-=======
 			t.SetCurrentNode(t.nodes[n])
 			if ev.When().Sub(t.lastClickTime) <= DoubleClickDuration || t.singleClick {
 				if t.currentNode != nil {
->>>>>>> 5ebfbd17
 					if t.selected != nil {
 						t.selected(t.currentNode)
 					}
