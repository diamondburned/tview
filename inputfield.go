package tview

import (
	"math"
	"regexp"
	"strings"
	"unicode/utf8"

<<<<<<< HEAD
	"github.com/diamondburned/tcell"
	runewidth "github.com/mattn/go-runewidth"
=======
	"github.com/gdamore/tcell"
>>>>>>> b62197ad
)

// InputField is a one-line box (three lines if there is a title) where the
// user can enter text. Use SetAcceptanceFunc() to accept or reject input,
// SetChangedFunc() to listen for changes, and SetMaskCharacter() to hide input
// from onlookers (e.g. for password input).
//
// The following keys can be used for navigation and editing:
//
//   - Left arrow: Move left by one character.
//   - Right arrow: Move right by one character.
//   - Home, Ctrl-A, Alt-a: Move to the beginning of the line.
//   - End, Ctrl-E, Alt-e: Move to the end of the line.
//   - Alt-left, Alt-b: Move left by one word.
//   - Alt-right, Alt-f: Move right by one word.
//   - Backspace: Delete the character before the cursor.
//   - Delete: Delete the character after the cursor.
//   - Ctrl-K: Delete from the cursor to the end of the line.
//   - Ctrl-W: Delete the last word before the cursor.
//   - Ctrl-U: Delete the entire line.
//
// See https://github.com/rivo/tview/wiki/InputField for an example.
type InputField struct {
	*Box

	// The text that was entered.
	text string

	// The text to be displayed before the input area.
	label string

	// The text to be displayed in the input area when "text" is empty.
	placeholder string

	// The label color.
	labelColor tcell.Color

	// The background color of the input area.
	fieldBackgroundColor tcell.Color

	// The text color of the input area.
	fieldTextColor tcell.Color

	// The text color of the placeholder.
	placeholderTextColor tcell.Color

	// The screen width of the label area. A value of 0 means use the width of
	// the label text.
	labelWidth int

	// The screen width of the input area. A value of 0 means extend as much as
	// possible.
	fieldWidth int

	// A character to mask entered text (useful for password fields). A value of 0
	// disables masking.
	maskCharacter rune

	// The cursor position as a byte index into the text string.
	cursorPos int

	// The number of bytes of the text string skipped ahead while drawing.
	offset int

	// An optional function which may reject the last character that was entered.
	accept func(text string, ch rune) bool

	// An optional function which is called when the input has changed.
	changed func(text string)

	// An optional function which is called when the user indicated that they
	// are done entering text. The key which was pressed is provided (tab,
	// shift-tab, enter, or escape).
	done func(tcell.Key)

	// A callback function set by the Form class and called when the user leaves
	// this form item.
	finished func(tcell.Key)
}

// NewInputField returns a new input field.
func NewInputField() *InputField {
	return &InputField{
		Box:                  NewBox(),
		labelColor:           Styles.SecondaryTextColor,
		fieldBackgroundColor: Styles.ContrastBackgroundColor,
		fieldTextColor:       Styles.PrimaryTextColor,
		placeholderTextColor: Styles.ContrastSecondaryTextColor,
	}
}

// SetText sets the current text of the input field.
func (i *InputField) SetText(text string) *InputField {
	i.text = text
	i.cursorPos = len(text)
	if i.changed != nil {
		i.changed(text)
	}
	return i
}

// GetText returns the current text of the input field.
func (i *InputField) GetText() string {
	return i.text
}

// GetPlaceholder returns the current placeholder of the input field.
func (i *InputField) GetPlaceholder() string {
	return i.placeholder
}

// SetLabel sets the text to be displayed before the input area.
func (i *InputField) SetLabel(label string) *InputField {
	i.label = label
	return i
}

// GetLabel returns the text to be displayed before the input area.
func (i *InputField) GetLabel() string {
	return i.label
}

// SetLabelWidth sets the screen width of the label. A value of 0 will cause the
// primitive to use the width of the label string.
func (i *InputField) SetLabelWidth(width int) *InputField {
	i.labelWidth = width
	return i
}

// SetPlaceholder sets the text to be displayed when the input text is empty.
func (i *InputField) SetPlaceholder(text string) *InputField {
	i.placeholder = text
	return i
}

// SetLabelColor sets the color of the label.
func (i *InputField) SetLabelColor(color tcell.Color) *InputField {
	i.labelColor = color
	return i
}

// SetFieldBackgroundColor sets the background color of the input area.
func (i *InputField) SetFieldBackgroundColor(color tcell.Color) *InputField {
	i.fieldBackgroundColor = color
	return i
}

// SetFieldTextColor sets the text color of the input area.
func (i *InputField) SetFieldTextColor(color tcell.Color) *InputField {
	i.fieldTextColor = color
	return i
}

// SetPlaceholderTextColor sets the text color of placeholder text.
func (i *InputField) SetPlaceholderTextColor(color tcell.Color) *InputField {
	i.placeholderTextColor = color
	return i
}

// SetFormAttributes sets attributes shared by all form items.
func (i *InputField) SetFormAttributes(labelWidth int, labelColor, bgColor, fieldTextColor, fieldBgColor tcell.Color) FormItem {
	i.labelWidth = labelWidth
	i.labelColor = labelColor
	i.backgroundColor = bgColor
	i.fieldTextColor = fieldTextColor
	i.fieldBackgroundColor = fieldBgColor
	return i
}

// SetFieldWidth sets the screen width of the input area. A value of 0 means
// extend as much as possible.
func (i *InputField) SetFieldWidth(width int) *InputField {
	i.fieldWidth = width
	return i
}

// GetFieldWidth returns this primitive's field width.
func (i *InputField) GetFieldWidth() int {
	return i.fieldWidth
}

// SetMaskCharacter sets a character that masks user input on a screen. A value
// of 0 disables masking.
func (i *InputField) SetMaskCharacter(mask rune) *InputField {
	i.maskCharacter = mask
	return i
}

// SetAcceptanceFunc sets a handler which may reject the last character that was
// entered (by returning false).
//
// This package defines a number of variables prefixed with InputField which may
// be used for common input (e.g. numbers, maximum text length).
func (i *InputField) SetAcceptanceFunc(handler func(textToCheck string, lastChar rune) bool) *InputField {
	i.accept = handler
	return i
}

// SetChangedFunc sets a handler which is called whenever the text of the input
// field has changed. It receives the current text (after the change).
func (i *InputField) SetChangedFunc(handler func(text string)) *InputField {
	i.changed = handler
	return i
}

// SetDoneFunc sets a handler which is called when the user is done entering
// text. The callback function is provided with the key that was pressed, which
// is one of the following:
//
//   - KeyEnter: Done entering text.
//   - KeyEscape: Abort text input.
//   - KeyTab: Move to the next field.
//   - KeyBacktab: Move to the previous field.
func (i *InputField) SetDoneFunc(handler func(key tcell.Key)) *InputField {
	i.done = handler
	return i
}

// SetFinishedFunc sets a callback invoked when the user leaves this form item.
func (i *InputField) SetFinishedFunc(handler func(key tcell.Key)) FormItem {
	i.finished = handler
	return i
}

// Draw draws this primitive onto the screen.
func (i *InputField) Draw(screen tcell.Screen) {
	i.Box.Draw(screen)

	// Prepare
	x, y, width, height := i.GetInnerRect()
	rightLimit := x + width
	if height < 1 || rightLimit <= x {
		return
	}

	// Draw label.
	if i.labelWidth > 0 {
		labelWidth := i.labelWidth
		if labelWidth > rightLimit-x {
			labelWidth = rightLimit - x
		}
		Print(screen, i.label, x, y, labelWidth, AlignLeft, i.labelColor)
		x += labelWidth
	} else {
		_, drawnWidth := Print(screen, i.label, x, y, rightLimit-x, AlignLeft, i.labelColor)
		x += drawnWidth
	}

	// Draw input area.
	fieldWidth := i.fieldWidth
	if fieldWidth == 0 {
		fieldWidth = math.MaxInt32
	}
	if rightLimit-x < fieldWidth {
		fieldWidth = rightLimit - x
	}
	fieldStyle := tcell.StyleDefault.Background(i.fieldBackgroundColor)
	for index := 0; index < fieldWidth; index++ {
		screen.SetContent(x+index, y, ' ', nil, fieldStyle)
	}

	// Text.
	var cursorScreenPos int
	text := i.text
	if text == "" && i.placeholder != "" {
		// Draw placeholder text.
		Print(screen, Escape(i.placeholder), x, y, fieldWidth, AlignLeft, i.placeholderTextColor)
		i.offset = 0
	} else {
		// Draw entered text.
		if i.maskCharacter > 0 {
			text = strings.Repeat(string(i.maskCharacter), utf8.RuneCountInString(i.text))
		}
		if fieldWidth >= stringWidth(text) {
			// We have enough space for the full text.
			Print(screen, Escape(text), x, y, fieldWidth, AlignLeft, i.fieldTextColor)
			i.offset = 0
			iterateString(text, func(main rune, comb []rune, textPos, textWidth, screenPos, screenWidth int) bool {
				if textPos >= i.cursorPos {
					return true
				}
				cursorScreenPos += screenWidth
				return false
			})
		} else {
			// The text doesn't fit. Where is the cursor?
			if i.cursorPos < 0 {
				i.cursorPos = 0
			} else if i.cursorPos > len(text) {
				i.cursorPos = len(text)
			}
			// Shift the text so the cursor is inside the field.
			var shiftLeft int
			if i.offset > i.cursorPos {
				i.offset = i.cursorPos
			} else if subWidth := stringWidth(text[i.offset:i.cursorPos]); subWidth > fieldWidth-1 {
				shiftLeft = subWidth - fieldWidth + 1
			}
			currentOffset := i.offset
			iterateString(text, func(main rune, comb []rune, textPos, textWidth, screenPos, screenWidth int) bool {
				if textPos >= currentOffset {
					if shiftLeft > 0 {
						i.offset = textPos + textWidth
						shiftLeft -= screenWidth
					} else {
						if textPos+textWidth > i.cursorPos {
							return true
						}
						cursorScreenPos += screenWidth
					}
				}
				return false
			})
			Print(screen, Escape(text[i.offset:]), x, y, fieldWidth, AlignLeft, i.fieldTextColor)
		}
	}

	// Set cursor.
	if i.focus.HasFocus() {
		screen.ShowCursor(x+cursorScreenPos, y)
	}
}

// InputHandler returns the handler for this primitive.
func (i *InputField) InputHandler() func(event *tcell.EventKey, setFocus func(p Primitive)) {
	return i.WrapInputHandler(func(event *tcell.EventKey, setFocus func(p Primitive)) {
		// Trigger changed events.
		currentText := i.text
		defer func() {
			if i.text != currentText && i.changed != nil {
				i.changed(i.text)
			}
		}()

		// Movement functions.
		home := func() { i.cursorPos = 0 }
		end := func() { i.cursorPos = len(i.text) }
		moveLeft := func() {
			iterateStringReverse(i.text[:i.cursorPos], func(main rune, comb []rune, textPos, textWidth, screenPos, screenWidth int) bool {
				i.cursorPos -= textWidth
				return true
			})
		}
		moveRight := func() {
			iterateString(i.text[i.cursorPos:], func(main rune, comb []rune, textPos, textWidth, screenPos, screenWidth int) bool {
				i.cursorPos += textWidth
				return true
			})
		}
		moveWordLeft := func() {
			i.cursorPos = len(regexp.MustCompile(`\S+\s*$`).ReplaceAllString(i.text[:i.cursorPos], ""))
		}
		moveWordRight := func() {
			i.cursorPos = len(i.text) - len(regexp.MustCompile(`^\s*\S+\s*`).ReplaceAllString(i.text[i.cursorPos:], ""))
		}

		// Add character function. Returns whether or not the rune character is
		// accepted.
		add := func(r rune) bool {
			newText := i.text[:i.cursorPos] + string(r) + i.text[i.cursorPos:]
			if i.accept != nil && !i.accept(newText, r) {
				return false
			}
			i.text = newText
			i.cursorPos += len(string(r))
			return true
		}

		// Process key event.
		switch key := event.Key(); key {
		case tcell.KeyRune: // Regular character.
			if event.Modifiers()&tcell.ModAlt > 0 {
				// We accept some Alt- key combinations.
				switch event.Rune() {
				case 'a': // Home.
					home()
				case 'e': // End.
					end()
				case 'b': // Move word left.
					moveWordLeft()
				case 'f': // Move word right.
					moveWordRight()
				default:
					if !add(event.Rune()) {
						return
					}
				}
			} else {
				// Other keys are simply accepted as regular characters.
				if !add(event.Rune()) {
					return
				}
			}
		case tcell.KeyCtrlU: // Delete all.
			i.text = ""
			i.cursorPos = 0
		case tcell.KeyCtrlK: // Delete until the end of the line.
			i.text = i.text[:i.cursorPos]
		case tcell.KeyCtrlW: // Delete last word.
			lastWord := regexp.MustCompile(`\S+\s*$`)
			newText := lastWord.ReplaceAllString(i.text[:i.cursorPos], "") + i.text[i.cursorPos:]
			i.cursorPos -= len(i.text) - len(newText)
			i.text = newText
		case tcell.KeyBackspace, tcell.KeyBackspace2: // Delete character before the cursor.
			iterateStringReverse(i.text[:i.cursorPos], func(main rune, comb []rune, textPos, textWidth, screenPos, screenWidth int) bool {
				i.text = i.text[:textPos] + i.text[textPos+textWidth:]
				i.cursorPos -= textWidth
				return true
			})
			if i.offset >= i.cursorPos {
				i.offset = 0
			}
		case tcell.KeyDelete: // Delete character after the cursor.
			iterateString(i.text[i.cursorPos:], func(main rune, comb []rune, textPos, textWidth, screenPos, screenWidth int) bool {
				i.text = i.text[:i.cursorPos] + i.text[i.cursorPos+textWidth:]
				return true
			})
		case tcell.KeyLeft:
			if event.Modifiers()&tcell.ModAlt > 0 {
				moveWordLeft()
			} else {
				moveLeft()
			}
		case tcell.KeyRight:
			if event.Modifiers()&tcell.ModAlt > 0 {
				moveWordRight()
			} else {
				moveRight()
			}
		case tcell.KeyHome, tcell.KeyCtrlA:
			home()
		case tcell.KeyEnd, tcell.KeyCtrlE:
			end()
		case tcell.KeyEnter, tcell.KeyTab, tcell.KeyBacktab, tcell.KeyEscape: // We're done.
			if i.done != nil {
				i.done(key)
			}
			if i.finished != nil {
				i.finished(key)
			}
		}
	})
}<|MERGE_RESOLUTION|>--- conflicted
+++ resolved
@@ -6,12 +6,8 @@
 	"strings"
 	"unicode/utf8"
 
-<<<<<<< HEAD
 	"github.com/diamondburned/tcell"
 	runewidth "github.com/mattn/go-runewidth"
-=======
-	"github.com/gdamore/tcell"
->>>>>>> b62197ad
 )
 
 // InputField is a one-line box (three lines if there is a title) where the
