--- conflicted
+++ resolved
@@ -3,11 +3,7 @@
 import (
 	"strings"
 
-<<<<<<< HEAD
 	"github.com/diamondburned/tcell"
-=======
-	"github.com/gdamore/tcell"
->>>>>>> b62197ad
 )
 
 // dropDownOption is one option that can be selected in a drop-down primitive.
@@ -314,12 +310,10 @@
 		// Show the prefix.
 		Print(screen, d.prefix, x, y, fieldWidth, AlignLeft, d.prefixTextColor)
 		prefixWidth := stringWidth(d.prefix)
-<<<<<<< HEAD
+
 		i, _ := d.list.GetCurrentItem()
 		listItemText := d.options[i].Text
-=======
-		listItemText := d.options[d.list.GetCurrentItem()].Text
->>>>>>> b62197ad
+
 		if prefixWidth < fieldWidth && len(d.prefix) < len(listItemText) {
 			Print(screen, listItemText[len(d.prefix):], x+prefixWidth, y, fieldWidth-prefixWidth, AlignLeft, d.fieldTextColor)
 		}
